--- conflicted
+++ resolved
@@ -207,22 +207,14 @@
     }
 
     // 整理された内容をバックエンドに送信
-<<<<<<< HEAD
     const commentResponse = await backendApi.post<CommentResponse>(
       `/projects/${projectId}/comments`,
       {
         content: analysisResult.content,
-        sourceType: "other",
+        sourceType: "chat",
         sourceUrl: null,
       },
     );
-=======
-    const commentResponse = await backendApi.post<CommentResponse>(`/projects/${projectId}/comments`, {
-      content: analysisResult.content,
-      sourceType: 'chat',
-      sourceUrl: null
-    });
->>>>>>> 4e02b048
 
     // 分析された論点と立場の情報を整形
     const relatedQuestions = commentResponse.data.analyzedQuestions
