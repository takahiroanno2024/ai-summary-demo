--- conflicted
+++ resolved
@@ -1,8 +1,4 @@
-<<<<<<< HEAD
-export type CommentSourceType = "youtube" | "x" | "form" | "other";
-=======
 export type CommentSourceType = 'youtube' | 'x' | 'form' | 'chat' | 'other';
->>>>>>> 4e02b048
 
 export interface CommentStance {
   questionId: string;
