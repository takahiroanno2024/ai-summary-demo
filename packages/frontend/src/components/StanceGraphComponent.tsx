import {
  Cell,
  Legend,
  Pie,
  PieChart,
  ResponsiveContainer,
  Tooltip,
} from "recharts";
import type { Comment } from "../types/comment";
import type { Question } from "../types/project";

interface StanceGraphComponentProps {
  comments: Comment[];
  selectedQuestion: Question;
  showTitle?: boolean; // タイトルを表示するかどうかのオプション
}

interface StanceStats {
  count: number;
  comments: Comment[];
}

// 円グラフ用の色
<<<<<<< HEAD
export const CHART_COLORS = [
  '#3B82F6', // blue-500
  '#10B981', // emerald-500
  '#F59E0B', // amber-500
  '#EF4444', // red-500
  '#8B5CF6', // violet-500
  '#EC4899', // pink-500
  '#6366F1', // indigo-500
  '#14B8A6', // teal-500
=======
const CHART_COLORS = [
  "#3B82F6", // blue-500
  "#10B981", // emerald-500
  "#F59E0B", // amber-500
  "#EF4444", // red-500
  "#8B5CF6", // violet-500
  "#EC4899", // pink-500
  "#6366F1", // indigo-500
  "#14B8A6", // teal-500
>>>>>>> 9df4cccd
];

// カスタムツールチップ
const CustomTooltip = ({ active, payload }: any) => {
  if (active && payload && payload.length) {
    return (
      <div className="bg-white p-2 shadow-lg rounded-lg border border-gray-200">
        <p className="text-sm font-medium">{payload[0].name}</p>
        <p className="text-sm text-gray-600">{payload[0].value}件</p>
      </div>
    );
  }
  return null;
};

export const StanceGraphComponent = ({
  comments,
  selectedQuestion,
  showTitle = true,
}: StanceGraphComponentProps) => {
  // 立場の名前を取得する関数
  const getStanceName = (stanceId: string): string => {
    if (stanceId === "other") return "その他の立場";
    if (!selectedQuestion) return "";

    const stance = selectedQuestion.stances.find((s) => s.id === stanceId);
    return stance ? stance.name : "";
  };

  // 論点と立場ごとのコメントを集計
  const calculateStanceStats = (
    question: Question,
  ): Record<string, StanceStats> => {
    const stats: Record<string, StanceStats> = {};

    // 統計オブジェクトを初期化
    for (const stance of question.stances) {
      stats[stance.id] = { count: 0, comments: [] };
    }
    // その他の立場用の初期化
    stats.other = { count: 0, comments: [] };

    for (const comment of comments) {
      const stance = comment.stances.find((s) => s.questionId === question.id);
      if (stance) {
        if (stats[stance.stanceId]) {
          stats[stance.stanceId].count++;
          stats[stance.stanceId].comments.push(comment);
        }
      }
    }

    return stats;
  };

  if (!selectedQuestion) {
    return <div>論点が設定されていません</div>;
  }

  const stanceStats = calculateStanceStats(selectedQuestion);

  // 円グラフ用のデータを生成
  const chartData = Object.entries(stanceStats)
    .filter(([_, stats]) => stats.count > 0)
    .map(([stanceId, stats]) => ({
      name: getStanceName(stanceId),
      value: stats.count,
    }));

  return (
    <div className="space-y-6">
      {/* 選択された論点の内容 */}
      <div className="bg-white p-4 rounded-lg shadow-sm border border-gray-200">
        {showTitle && (
          <h3 className="text-lg font-medium text-gray-900 mb-4">
            {selectedQuestion.text}
          </h3>
        )}

        {/* 円グラフ */}
        <div className="h-[300px] mb-8">
          <ResponsiveContainer width="100%" height="100%">
            <PieChart>
              <Pie
                data={chartData}
                cx="50%"
                cy="50%"
                labelLine={false}
                outerRadius={100}
                fill="#8884d8"
                dataKey="value"
                isAnimationActive={false}
              >
                {chartData.map((_, index) => (
                  <Cell
                    key={`cell-${chartData[index].name}-${index}`}
                    fill={CHART_COLORS[index % CHART_COLORS.length]}
                  />
                ))}
              </Pie>
              <Tooltip content={<CustomTooltip />} />
              <Legend />
            </PieChart>
          </ResponsiveContainer>
        </div>
      </div>
    </div>
  );
};<|MERGE_RESOLUTION|>--- conflicted
+++ resolved
@@ -21,18 +21,7 @@
 }
 
 // 円グラフ用の色
-<<<<<<< HEAD
 export const CHART_COLORS = [
-  '#3B82F6', // blue-500
-  '#10B981', // emerald-500
-  '#F59E0B', // amber-500
-  '#EF4444', // red-500
-  '#8B5CF6', // violet-500
-  '#EC4899', // pink-500
-  '#6366F1', // indigo-500
-  '#14B8A6', // teal-500
-=======
-const CHART_COLORS = [
   "#3B82F6", // blue-500
   "#10B981", // emerald-500
   "#F59E0B", // amber-500
@@ -41,7 +30,6 @@
   "#EC4899", // pink-500
   "#6366F1", // indigo-500
   "#14B8A6", // teal-500
->>>>>>> 9df4cccd
 ];
 
 // カスタムツールチップ
